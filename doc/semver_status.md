# Semver tracking

This is a helpful file that we use for checking which crates will have
breaking or nonbreaking API changes in the next release of Arti.

For each crate, please write "BREAKING" if there is an API change that counts
as breaking in semver, and "MODIFIED" if there is a backward-compatible API
change.

You can change from MODIFIED to BREAKING, but never from BREAKING to
MODIFIED.

You don't need to list details; this isn't the changelog.

Don't document other changes in this file.

We can delete older sections here after we bump the releases.


## Since Arti 0.1.0

arti-client, arti-config, tor-circmgr, tor-dirmgr:

  Drop conversion from FooConfig to FooConfigBuilder for many Foo.
  Further change in this area is expected.

  Drop impl Deserialize for ArtiConfig.

arti-client:

  Replace ArtiClientBuilder's methods for individual elements of TorClientConfigBuilder
  with an accessor `.tor()` to get `&mut TorClientConfigBuilder`.

arti:

  Provide library crate with unstable API.

tor-llcrypto:

  new-api: Added RsaIdentity::from_hex().

arti-client:

  api-break (experimental only): changed circmgr() and dirmgr() to return
  &Arc, not Arc.

tor-dirmgr:
  new-api: DirMgrConfig object now has accessors.


tor-netdoc:

  new-api (experimental only): Can modify the set of relays in an unverified
  consensus.

<<<<<<< HEAD
  api-break: changed the return type of GenericRouterStatus::version()

tor-protover:
  new-api: Protocols now implements Eq, PartialEq, and Hash.

=======
tor-netdoc:
  api-break: changed the return type of GenericRouterStatus::version()

tor-basic-utils:

  Remove `humantime_serde_option` module.
  (Use `humantime_serde::option` instead.)
>>>>>>> c0baf86e
<|MERGE_RESOLUTION|>--- conflicted
+++ resolved
@@ -53,18 +53,12 @@
   new-api (experimental only): Can modify the set of relays in an unverified
   consensus.
 
-<<<<<<< HEAD
   api-break: changed the return type of GenericRouterStatus::version()
 
 tor-protover:
   new-api: Protocols now implements Eq, PartialEq, and Hash.
 
-=======
-tor-netdoc:
-  api-break: changed the return type of GenericRouterStatus::version()
-
 tor-basic-utils:
 
   Remove `humantime_serde_option` module.
-  (Use `humantime_serde::option` instead.)
->>>>>>> c0baf86e
+  (Use `humantime_serde::option` instead.)