--- conflicted
+++ resolved
@@ -13,12 +13,8 @@
 };
 
 use futures::StreamExt;
-<<<<<<< HEAD
 use futures::{channel::oneshot, Stream};
 use futures::{lock::Mutex, Future, FutureExt};
-use log::{info, warn};
-=======
->>>>>>> 44d1271c
 use tor_dirclient::DirResponse;
 use tor_rtcompat::{Runtime, SleepProviderExt};
 use tracing::{info, warn};
@@ -137,6 +133,7 @@
 }
 
 /// Helper: feed response into state object
+/// Returns 'true' if there is any change in this state.
 async fn handle_download_response<R: Runtime>(
     dirmgr: Arc<DirMgr<R>>,
     state: Arc<Mutex<&mut Box<dyn DirState>>>,
@@ -144,7 +141,11 @@
 ) -> bool {
     match response {
         Some((client_req, dir_response)) => {
-            let text = dir_response.into_output();
+            let text = if let Ok(text) = String::from_utf8(dir_response.into_output()) {
+                text
+            } else {
+                return false;
+            };
             match dirmgr.expand_response_text(&client_req, text).await {
                 Ok(text) => {
                     let outcome = {
@@ -188,7 +189,6 @@
     parallelism: usize,
 ) -> Result<bool> {
     let missing = state.missing_docs();
-<<<<<<< HEAD
     let state = Arc::new(Mutex::new(state)); // State will be locked to add a response
     let changed = fetch_multiple(Arc::clone(dirmgr), missing)
         .await?
@@ -198,30 +198,6 @@
         .buffer_unordered(parallelism) // Request and handle responses concurrently
         .fold(false, |a, changed_now| async move { a | changed_now })
         .await;
-=======
-    let fetched = fetch_multiple(Arc::clone(dirmgr), missing, parallelism).await?;
-    for (client_req, dir_response) in fetched {
-        let text = String::from_utf8(dir_response.into_output())?;
-        match dirmgr.expand_response_text(&client_req, text).await {
-            Ok(text) => {
-                let outcome = state
-                    .add_from_download(&text, &client_req, Some(&dirmgr.store))
-                    .await;
-                dirmgr.notify().await;
-                match outcome {
-                    Ok(b) => changed |= b,
-                    // TODO: in this case we might want to stop using this source.
-                    Err(e) => warn!("error while adding directory info: {}", e),
-                }
-            }
-            Err(e) => {
-                // TODO: in this case we might want to stop using this source.
-                warn!("Error when expanding directory text: {}", e);
-            }
-        }
-    }
-
->>>>>>> 44d1271c
     Ok(changed)
 }
 
