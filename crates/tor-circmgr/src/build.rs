//! Facilities to build circuits directly, instead of via a circuit manager.

use crate::path::{OwnedPath, TorPath};
use crate::timeouts::{self, Action};
use crate::{Error, Result};
use async_trait::async_trait;
use futures::channel::oneshot;
use futures::task::SpawnExt;
use futures::Future;
use std::convert::TryInto;
use std::sync::{
    atomic::{AtomicU32, Ordering},
    Arc,
};
use std::time::{Duration, Instant};
use tor_chanmgr::ChanMgr;
use tor_guardmgr::GuardStatus;
use tor_linkspec::{ChanTarget, OwnedChanTarget, OwnedCircTarget};
use tor_proto::circuit::{CircParameters, ClientCirc, PendingClientCirc};
use tor_rtcompat::{Runtime, SleepProviderExt};

mod guardstatus;

pub(crate) use guardstatus::GuardStatusHandle;

/// Represents an objects that can be constructed in a circuit-like way.
///
/// This is only a separate trait for testing purposes, so that we can swap
/// our some other type when we're testing Builder.
///
/// TODO: I'd like to have a simpler testing strategy here; this one
/// complicates things a bit.
#[async_trait]
pub(crate) trait Buildable: Sized {
    /// Launch a new one-hop circuit to a given relay, given only a
    /// channel target `ct` specifying that relay.
    ///
    /// (Since we don't have a CircTarget here, we can't extend the circuit
    /// to be multihop later on.)
    async fn create_chantarget<RT: Runtime>(
        chanmgr: &ChanMgr<RT>,
        rt: &RT,
        ct: &OwnedChanTarget,
        params: &CircParameters,
    ) -> Result<Self>;

    /// Launch a new circuit through a given relay, given a circuit target
    /// `ct` specifying that relay.
    async fn create<RT: Runtime>(
        chanmgr: &ChanMgr<RT>,
        rt: &RT,
        ct: &OwnedCircTarget,
        params: &CircParameters,
    ) -> Result<Self>;

    /// Extend this circuit-like object by one hop, to the location described
    /// in `ct`.
    async fn extend<RT: Runtime>(
        &self,
        rt: &RT,
        ct: &OwnedCircTarget,
        params: &CircParameters,
    ) -> Result<()>;
}

/// Try to make a [`PendingClientCirc`] to a given relay, and start its
/// reactor.
///
/// This is common code, shared by all the first-hop functions in the
/// implementation of `Buildable` for `Arc<ClientCirc>`.
async fn create_common<RT: Runtime, CT: ChanTarget>(
    chanmgr: &ChanMgr<RT>,
    rt: &RT,
    target: &CT,
) -> Result<PendingClientCirc> {
    let chan = chanmgr.get_or_launch(target).await?;
    let (pending_circ, reactor) = chan.new_circ().await?;

    rt.spawn(async {
        let _ = reactor.run().await;
    })?;

    Ok(pending_circ)
}

// FIXME(eta): de-Arc-ify this
#[async_trait]
impl Buildable for Arc<ClientCirc> {
    async fn create_chantarget<RT: Runtime>(
        chanmgr: &ChanMgr<RT>,
        rt: &RT,
        ct: &OwnedChanTarget,
        params: &CircParameters,
    ) -> Result<Self> {
<<<<<<< HEAD
        let circ = create_common(chanmgr, rt, ct).await?;
        // FIXME(eta): don't clone the params?
        Ok(Arc::new(circ.create_firsthop_fast(params.clone()).await?))
=======
        let circ = create_common(chanmgr, rt, rng, ct).await?;
        Ok(Arc::new(circ.create_firsthop_fast(params).await?))
>>>>>>> ea41fa33
    }
    async fn create<RT: Runtime>(
        chanmgr: &ChanMgr<RT>,
        rt: &RT,
        ct: &OwnedCircTarget,
        params: &CircParameters,
    ) -> Result<Self> {
        let circ = create_common(chanmgr, rt, ct).await?;
        Ok(Arc::new(
            circ.create_firsthop_ntor(ct, params.clone()).await?,
        ))
    }
    async fn extend<RT: Runtime>(
        &self,
        _rt: &RT,
        ct: &OwnedCircTarget,
        params: &CircParameters,
    ) -> Result<()> {
        ClientCirc::extend_ntor(self, ct, params).await?;
        Ok(())
    }
}

/// An implementation type for [`CircuitBuilder`].
///
/// A `CircuitBuilder` holds references to all the objects that are needed
/// to build circuits correctly.
///
/// In general, you should not need to construct or use this object yourself,
/// unless you are choosing your own paths.
struct Builder<R: Runtime, C: Buildable + Sync + Send + 'static> {
    /// The runtime used by this circuit builder.
    runtime: R,
    /// A channel manager that this circuit builder uses to make channels.
    chanmgr: Arc<ChanMgr<R>>,
    /// An estimator to determine the correct timeouts for circuit building.
    timeouts: timeouts::Estimator,
    /// We don't actually hold any clientcircs, so we need to put this
    /// type here so the compiler won't freak out.
    _phantom: std::marker::PhantomData<C>,
}

impl<R: Runtime, C: Buildable + Sync + Send + 'static> Builder<R, C> {
    /// Construct a new [`Builder`].
    fn new(runtime: R, chanmgr: Arc<ChanMgr<R>>, timeouts: timeouts::Estimator) -> Self {
        Builder {
            runtime,
            chanmgr,
            timeouts,
            _phantom: std::marker::PhantomData,
        }
    }

    /// Build a circuit, without performing any timeout operations.
    ///
    /// After each hop is built, increments n_hops_built.  Make sure that
    /// `guard_status` has its pending status set correctly to correspond
    /// to a circuit failure at any given stage.
    ///
    /// (TODO: Find
    /// a better design there.)
    async fn build_notimeout(
        self: Arc<Self>,
        path: OwnedPath,
        params: CircParameters,
        start_time: Instant,
        n_hops_built: Arc<AtomicU32>,
        guard_status: Arc<GuardStatusHandle>,
    ) -> Result<C> {
        match path {
            OwnedPath::ChannelOnly(target) => {
                // If we fail now, it's the guard's fault.
                guard_status.pending(GuardStatus::Failure);
                let circ =
                    C::create_chantarget(&self.chanmgr, &self.runtime, &target, &params).await?;
                self.timeouts
                    .note_hop_completed(0, self.runtime.now() - start_time, true);
                n_hops_built.fetch_add(1, Ordering::SeqCst);
                Ok(circ)
            }
            OwnedPath::Normal(p) => {
                assert!(!p.is_empty());
                let n_hops = p.len() as u8;
                // If we fail now, it's the guard's fault.
                guard_status.pending(GuardStatus::Failure);
                let circ = C::create(&self.chanmgr, &self.runtime, &p[0], &params).await?;
                self.timeouts
                    .note_hop_completed(0, self.runtime.now() - start_time, n_hops == 0);
                // If we fail after this point, we can't tell whether it's
                // the fault of the guard or some later relay.
                guard_status.pending(GuardStatus::Indeterminate);
                n_hops_built.fetch_add(1, Ordering::SeqCst);
                let mut hop_num = 1;
                for relay in p[1..].iter() {
                    circ.extend(&self.runtime, relay, &params).await?;
                    n_hops_built.fetch_add(1, Ordering::SeqCst);
                    self.timeouts.note_hop_completed(
                        hop_num,
                        self.runtime.now() - start_time,
                        hop_num == (n_hops - 1),
                    );
                    hop_num += 1;
                }
                Ok(circ)
            }
        }
    }

    /// Build a circuit from an [`OwnedPath`].
    async fn build_owned(
        self: &Arc<Self>,
        path: OwnedPath,
        params: &CircParameters,
        guard_status: Arc<GuardStatusHandle>,
    ) -> Result<C> {
        let action = Action::BuildCircuit { length: path.len() };
        let (timeout, abandon_timeout) = self.timeouts.timeouts(&action);
        let start_time = self.runtime.now();

        // TODO: This is probably not the best way for build_notimeout to
        // tell us how many hops it managed to build, but at least it is
        // isolated here.
        let hops_built = Arc::new(AtomicU32::new(0));

        let self_clone = Arc::clone(self);
        let params = params.clone();

        let circuit_future = self_clone.build_notimeout(
            path,
            params,
            start_time,
            Arc::clone(&hops_built),
            guard_status,
        );

        match double_timeout(&self.runtime, circuit_future, timeout, abandon_timeout).await {
            Ok(circuit) => Ok(circuit),
            Err(Error::CircTimeout) => {
                let n_built = hops_built.load(Ordering::SeqCst);
                self.timeouts
                    .note_circ_timeout(n_built as u8, self.runtime.now() - start_time);
                Err(Error::CircTimeout)
            }
            Err(e) => Err(e),
        }
    }
}

/// A factory object to build circuits.
///
/// A `CircuitBuilder` holds references to all the objects that are needed
/// to build circuits correctly.
///
/// In general, you should not need to construct or use this object yourself,
/// unless you are choosing your own paths.
pub struct CircuitBuilder<R: Runtime> {
    /// The underlying [`Builder`] object
    builder: Arc<Builder<R, Arc<ClientCirc>>>,
    /// Configuration for how to choose paths for circuits.
    path_config: tor_config::MutCfg<crate::PathConfig>,
    /// State-manager object to use in storing current state.
    storage: crate::TimeoutStateHandle,
    /// Guard manager to tell us which guards nodes to use for the circuits
    /// we build.
    guardmgr: tor_guardmgr::GuardMgr<R>,
}

impl<R: Runtime> CircuitBuilder<R> {
    /// Construct a new [`CircuitBuilder`].
    // TODO: eventually I'd like to make this a public function, but
    // TimeoutStateHandle is private.
    pub(crate) fn new(
        runtime: R,
        chanmgr: Arc<ChanMgr<R>>,
        path_config: crate::PathConfig,
        storage: crate::TimeoutStateHandle,
        guardmgr: tor_guardmgr::GuardMgr<R>,
    ) -> Self {
        let timeouts = timeouts::Estimator::from_storage(&storage);

        CircuitBuilder {
            builder: Arc::new(Builder::new(runtime, chanmgr, timeouts)),
            path_config: path_config.into(),
            storage,
            guardmgr,
        }
    }

    /// Return this builder's [`PathConfig`](crate::PathConfig).
    pub(crate) fn path_config(&self) -> Arc<crate::PathConfig> {
        self.path_config.get()
    }

    /// Replace this builder's [`PathConfig`](crate::PathConfig).
    pub(crate) fn set_path_config(&self, new_config: crate::PathConfig) {
        self.path_config.replace(new_config);
    }

    /// Flush state to the state manager.
    pub(crate) fn save_state(&self) -> Result<()> {
        // TODO: someday we'll want to only do this if there is something
        // changed.
        self.builder.timeouts.save_state(&self.storage)?;
        self.guardmgr.store_persistent_state()?;
        Ok(())
    }

    /// Replace our state with a new owning state, assuming we have
    /// storage permission.
    pub(crate) fn upgrade_to_owned_state(&self) -> Result<()> {
        self.builder
            .timeouts
            .upgrade_to_owning_storage(&self.storage);
        self.guardmgr.upgrade_to_owned_persistent_state()?;
        Ok(())
    }
    /// Reload persistent state from disk, if we don't have storage permission.
    pub(crate) fn reload_state(&self) -> Result<()> {
        if !self.storage.can_store() {
            self.builder
                .timeouts
                .reload_readonly_from_storage(&self.storage);
        }
        self.guardmgr.reload_persistent_state()?;
        Ok(())
    }

    /// Reconfigure this builder using the latest set of network parameters.
    ///
    /// (NOTE: for now, this only affects circuit timeout estimation.)
    pub fn update_network_parameters(&self, p: &tor_netdir::params::NetParameters) {
        self.builder.timeouts.update_params(p);
    }

    /// Like `build`, but construct a new circuit from an [`OwnedPath`].
    pub(crate) async fn build_owned(
        &self,
        path: OwnedPath,
        params: &CircParameters,
        guard_status: Arc<GuardStatusHandle>,
    ) -> Result<Arc<ClientCirc>> {
        self.builder.build_owned(path, params, guard_status).await
    }

    /// Try to construct a new circuit from a given path, using appropriate
    /// timeouts.
    ///
    /// This circuit is _not_ automatically registered with any
    /// circuit manager; if you don't hang on it it, it will
    /// automatically go away when the last reference is dropped.
    pub async fn build(
        &self,
        path: &TorPath<'_>,
        params: &CircParameters,
    ) -> Result<Arc<ClientCirc>> {
        let owned = path.try_into()?;
        self.build_owned(owned, params, Arc::new(None.into())).await
    }

    /// Return true if this builder is currently learning timeout info.
    pub(crate) fn learning_timeouts(&self) -> bool {
        self.builder.timeouts.learning_timeouts()
    }

    /// Return a reference to this builder's `GuardMgr`.
    pub(crate) fn guardmgr(&self) -> &tor_guardmgr::GuardMgr<R> {
        &self.guardmgr
    }
}

/// Helper function: spawn a future as a background task, and run it with
/// two separate timeouts.
///
/// If the future does not complete by `timeout`, then return a
/// timeout error immediately, but keep running the future in the
/// background.
///
/// If the future does not complete by `abandon`, then abandon the
/// future completely.
async fn double_timeout<R, F, T>(
    runtime: &R,
    fut: F,
    timeout: Duration,
    abandon: Duration,
) -> Result<T>
where
    R: Runtime,
    F: Future<Output = Result<T>> + Send + 'static,
    T: Send + 'static,
{
    let (snd, rcv) = oneshot::channel();
    let rt = runtime.clone();
    // We create these futures now, since we want them to look at the current
    // time when they decide when to expire.
    let inner_timeout_future = rt.timeout(abandon, fut);
    let outer_timeout_future = rt.timeout(timeout, rcv);

    runtime.spawn(async move {
        let result = inner_timeout_future.await;
        let _ignore_cancelled_error = snd.send(result);
    })?;

    let outcome = outer_timeout_future.await;
    // 4 layers of error to collapse:
    //     One from the receiver being cancelled.
    //     One from the outer timeout.
    //     One from the inner timeout.
    //     One from the actual future's result.
    //
    // (Technically, we could refrain from unwrapping the future's result,
    // but doing it this way helps make it more certain that we really are
    // collapsing all the layers into one.)
    Ok(outcome????)
}

#[cfg(test)]
mod test {
    #![allow(clippy::unwrap_used)]
    use super::*;
    use crate::timeouts::TimeoutEstimator;
    use futures::channel::oneshot;
    use std::sync::Mutex;
    use tor_llcrypto::pk::ed25519::Ed25519Identity;
    use tor_rtcompat::{test_with_all_runtimes, SleepProvider};
    use tracing::trace;

    /// Make a new nonfunctional `Arc<GuardStatusHandle>`
    fn gs() -> Arc<GuardStatusHandle> {
        Arc::new(None.into())
    }

    #[test]
    // TODO: re-enable this test after arti#149 is fixed. For now, it
    // is not reliable enough.
    fn test_double_timeout() {
        let t1 = Duration::from_secs(1);
        let t10 = Duration::from_secs(10);
        /// Return true if d1 is in range [d2...d2 + 0.5sec]
        fn duration_close_to(d1: Duration, d2: Duration) -> bool {
            d1 >= d2 && d1 <= d2 + Duration::from_millis(500)
        }

        test_with_all_runtimes!(|rto| async move {
            #[allow(clippy::clone_on_copy)]
            let rt = tor_rtmock::MockSleepRuntime::new(rto.clone());

            // Try a future that's ready immediately.
            let x = double_timeout(&rt, async { Ok(3_u32) }, t1, t10).await;
            assert!(x.is_ok());
            assert_eq!(x.unwrap(), 3_u32);

            trace!("acquiesce after test1");
            #[allow(clippy::clone_on_copy)]
            let rt = tor_rtmock::MockSleepRuntime::new(rto.clone());

            // Try a future that's ready after a short delay.
            let rt_clone = rt.clone();
            // (We only want the short delay to fire, not any of the other timeouts.)
            rt_clone.block_advance("manually controlling advances");
            let x = rt
                .wait_for(double_timeout(
                    &rt,
                    async move {
                        let sl = rt_clone.sleep(Duration::from_millis(100));
                        rt_clone.allow_one_advance(Duration::from_millis(100));
                        sl.await;
                        Ok(4_u32)
                    },
                    t1,
                    t10,
                ))
                .await;
            assert!(x.is_ok());
            assert_eq!(x.unwrap(), 4_u32);

            trace!("acquiesce after test2");
            #[allow(clippy::clone_on_copy)]
            let rt = tor_rtmock::MockSleepRuntime::new(rto.clone());

            // Try a future that passes the first timeout, and make sure that
            // it keeps running after it times out.
            let rt_clone = rt.clone();
            let (snd, rcv) = oneshot::channel();
            let start = rt.now();
            rt.block_advance("manually controlling advances");
            let x = rt
                .wait_for(double_timeout(
                    &rt,
                    async move {
                        let sl = rt_clone.sleep(Duration::from_secs(2));
                        rt_clone.allow_one_advance(Duration::from_secs(2));
                        sl.await;
                        snd.send(()).unwrap();
                        Ok(4_u32)
                    },
                    t1,
                    t10,
                ))
                .await;
            assert!(matches!(x, Err(Error::CircTimeout)));
            let end = rt.now();
            assert!(duration_close_to(end - start, Duration::from_secs(1)));
            let waited = rt.wait_for(rcv).await;
            assert_eq!(waited, Ok(()));

            trace!("acquiesce after test3");
            #[allow(clippy::clone_on_copy)]
            let rt = tor_rtmock::MockSleepRuntime::new(rto.clone());

            // Try a future that times out and gets abandoned.
            let rt_clone = rt.clone();
            rt.block_advance("manually controlling advances");
            let (snd, rcv) = oneshot::channel();
            let start = rt.now();
            // Let it hit the first timeout...
            rt.allow_one_advance(Duration::from_secs(1));
            let x = rt
                .wait_for(double_timeout(
                    &rt,
                    async move {
                        rt_clone.sleep(Duration::from_secs(30)).await;
                        snd.send(()).unwrap();
                        Ok(4_u32)
                    },
                    t1,
                    t10,
                ))
                .await;
            assert!(matches!(x, Err(Error::CircTimeout)));
            let end = rt.now();
            // ...and let it hit the second, too.
            rt.allow_one_advance(Duration::from_secs(9));
            let waited = rt.wait_for(rcv).await;
            assert!(waited.is_err());
            let end2 = rt.now();
            assert!(duration_close_to(end - start, Duration::from_secs(1)));
            assert!(duration_close_to(end2 - start, Duration::from_secs(10)));
        });
    }

    /// Get a pair of timeouts that we've encoded as an Ed25519 identity.
    ///
    /// In our FakeCircuit code below, the first timeout is the amount of
    /// time that we should sleep while building a hop to this key,
    /// and the second timeout is the length of time-advance we should allow
    /// after the hop is built.
    ///
    /// (This is pretty silly, but it's good enough for testing.)
    fn timeouts_from_key(id: &Ed25519Identity) -> (Duration, Duration) {
        let mut be = [0; 8];
        be[..].copy_from_slice(&id.as_bytes()[0..8]);
        let dur = u64::from_be_bytes(be);
        be[..].copy_from_slice(&id.as_bytes()[8..16]);
        let dur2 = u64::from_be_bytes(be);
        (Duration::from_millis(dur), Duration::from_millis(dur2))
    }
    /// Encode a pair of timeouts as an Ed25519 identity.
    ///
    /// In our FakeCircuit code below, the first timeout is the amount of
    /// time that we should sleep while building a hop to this key,
    /// and the second timeout is the length of time-advance we should allow
    /// after the hop is built.
    ///
    /// (This is pretty silly but it's good enough for testing.)
    fn key_from_timeouts(d1: Duration, d2: Duration) -> Ed25519Identity {
        let mut bytes = [0; 32];
        let dur = (d1.as_millis() as u64).to_be_bytes();
        bytes[0..8].copy_from_slice(&dur);
        let dur = (d2.as_millis() as u64).to_be_bytes();
        bytes[8..16].copy_from_slice(&dur);
        bytes.into()
    }

    /// Replacement type for circuit, to implement buildable.
    #[derive(Clone)]
    struct FakeCirc {
        hops: Vec<Ed25519Identity>,
        onehop: bool,
    }
    #[async_trait]
    impl Buildable for Mutex<FakeCirc> {
        async fn create_chantarget<RT: Runtime>(
            _: &ChanMgr<RT>,
            rt: &RT,
            ct: &OwnedChanTarget,
            _: &CircParameters,
        ) -> Result<Self> {
            let ed_id = ct.ed_identity();
            let (d1, d2) = timeouts_from_key(ed_id);
            rt.sleep(d1).await;
            if !d2.is_zero() {
                rt.allow_one_advance(d2);
            }

            let c = FakeCirc {
                hops: vec![*ct.ed_identity()],
                onehop: true,
            };
            Ok(Mutex::new(c))
        }
        async fn create<RT: Runtime>(
            _: &ChanMgr<RT>,
            rt: &RT,
            ct: &OwnedCircTarget,
            _: &CircParameters,
        ) -> Result<Self> {
            let ed_id = ct.ed_identity();
            let (d1, d2) = timeouts_from_key(ed_id);
            rt.sleep(d1).await;
            if !d2.is_zero() {
                rt.allow_one_advance(d2);
            }

            let c = FakeCirc {
                hops: vec![*ct.ed_identity()],
                onehop: false,
            };
            Ok(Mutex::new(c))
        }
        async fn extend<RT: Runtime>(
            &self,
            rt: &RT,
            ct: &OwnedCircTarget,
            _: &CircParameters,
        ) -> Result<()> {
            let ed_id = ct.ed_identity();
            let (d1, d2) = timeouts_from_key(ed_id);
            rt.sleep(d1).await;
            if !d2.is_zero() {
                rt.allow_one_advance(d2);
            }

            {
                let mut c = self.lock().unwrap();
                c.hops.push(*ed_id);
            }
            Ok(())
        }
    }

    /// Fake implementation of TimeoutEstimator that just records its inputs.
    struct TimeoutRecorder<R> {
        runtime: R,
        hist: Vec<(bool, u8, Duration)>,
        // How much advance to permit after being told of a timeout?
        on_timeout: Duration,
        // How much advance to permit after being told of a success?
        on_success: Duration,

        snd_success: Option<oneshot::Sender<()>>,
        rcv_success: Option<oneshot::Receiver<()>>,
    }

    impl<R> TimeoutRecorder<R> {
        fn new(runtime: R) -> Self {
            Self::with_delays(runtime, Duration::from_secs(0), Duration::from_secs(0))
        }

        fn with_delays(runtime: R, on_timeout: Duration, on_success: Duration) -> Self {
            let (snd_success, rcv_success) = oneshot::channel();
            Self {
                runtime,
                hist: Vec::new(),
                on_timeout,
                on_success,
                rcv_success: Some(rcv_success),
                snd_success: Some(snd_success),
            }
        }
    }
    impl<R: Runtime> TimeoutEstimator for Arc<Mutex<TimeoutRecorder<R>>> {
        fn note_hop_completed(&mut self, hop: u8, delay: Duration, is_last: bool) {
            if !is_last {
                return;
            }
            let (rt, advance) = {
                let mut this = self.lock().unwrap();
                this.hist.push((true, hop, delay));
                let _ = this.snd_success.take().unwrap().send(());
                (this.runtime.clone(), this.on_success)
            };
            if !advance.is_zero() {
                rt.allow_one_advance(advance);
            }
        }
        fn note_circ_timeout(&mut self, hop: u8, delay: Duration) {
            let (rt, advance) = {
                let mut this = self.lock().unwrap();
                this.hist.push((false, hop, delay));
                (this.runtime.clone(), this.on_timeout)
            };
            if !advance.is_zero() {
                rt.allow_one_advance(advance);
            }
        }
        fn timeouts(&mut self, _action: &Action) -> (Duration, Duration) {
            (Duration::from_secs(3), Duration::from_secs(100))
        }
        fn learning_timeouts(&self) -> bool {
            false
        }
        fn update_params(&mut self, _params: &tor_netdir::params::NetParameters) {}

        fn build_state(&mut self) -> Option<crate::timeouts::pareto::ParetoTimeoutState> {
            None
        }
    }

    /// Testing only: create a bogus circuit target
    fn circ_t(id: Ed25519Identity) -> OwnedCircTarget {
        OwnedCircTarget::new(chan_t(id), [0x33; 32].into(), "".parse().unwrap())
    }
    /// Testing only: create a bogus channel target
    fn chan_t(id: Ed25519Identity) -> OwnedChanTarget {
        OwnedChanTarget::new(vec![], id, [0x20; 20].into())
    }

    async fn run_builder_test<R: Runtime>(
        rt: tor_rtmock::MockSleepRuntime<R>,
        advance_initial: Duration,
        path: OwnedPath,
        advance_on_timeout: Option<(Duration, Duration)>,
    ) -> (Result<FakeCirc>, Vec<(bool, u8, Duration)>) {
        let chanmgr = Arc::new(ChanMgr::new(rt.clone()));
        // always has 3 second timeout, 100 second abandon.
        let timeouts = match advance_on_timeout {
            Some((d1, d2)) => TimeoutRecorder::with_delays(rt.clone(), d1, d2),
            None => TimeoutRecorder::new(rt.clone()),
        };
        let timeouts = Arc::new(Mutex::new(timeouts));
        let builder: Builder<_, Mutex<FakeCirc>> = Builder::new(
            rt.clone(),
            chanmgr,
            timeouts::Estimator::new(Arc::clone(&timeouts)),
        );

        let params = CircParameters::default();

        rt.block_advance("manually controlling advances");
        rt.allow_one_advance(advance_initial);
        let outcome = rt
            .wait_for(Arc::new(builder).build_owned(path, &params, gs()))
            .await;

        // Now we wait for a success to finally, finally be reported.
        if advance_on_timeout.is_some() {
            let receiver = { timeouts.lock().unwrap().rcv_success.take().unwrap() };
            let _ = rt.wait_for(receiver).await;
        }

        let circ = outcome.map(|m| m.lock().unwrap().clone());
        let timeouts = timeouts.lock().unwrap().hist.clone();

        (circ, timeouts)
    }

    #[test]
    fn build_onehop() {
        test_with_all_runtimes!(|rt| async move {
            let rt = tor_rtmock::MockSleepRuntime::new(rt);
            let id_100ms = key_from_timeouts(Duration::from_millis(100), Duration::from_millis(0));
            let path = OwnedPath::ChannelOnly(chan_t(id_100ms));

            let (outcome, timeouts) =
                run_builder_test(rt, Duration::from_millis(100), path, None).await;
            let circ = outcome.unwrap();
            assert!(circ.onehop);
            assert_eq!(circ.hops, [id_100ms]);

            assert_eq!(timeouts.len(), 1);
            assert!(timeouts[0].0); // success
            assert_eq!(timeouts[0].1, 0); // one-hop
            assert_eq!(timeouts[0].2, Duration::from_millis(100));
        });
    }

    #[test]
    fn build_threehop() {
        test_with_all_runtimes!(|rt| async move {
            let rt = tor_rtmock::MockSleepRuntime::new(rt);
            let id_100ms =
                key_from_timeouts(Duration::from_millis(100), Duration::from_millis(200));
            let id_200ms =
                key_from_timeouts(Duration::from_millis(200), Duration::from_millis(300));
            let id_300ms = key_from_timeouts(Duration::from_millis(300), Duration::from_millis(0));
            let path =
                OwnedPath::Normal(vec![circ_t(id_100ms), circ_t(id_200ms), circ_t(id_300ms)]);

            let (outcome, timeouts) =
                run_builder_test(rt, Duration::from_millis(100), path, None).await;
            let circ = outcome.unwrap();
            assert!(!circ.onehop);
            assert_eq!(circ.hops, [id_100ms, id_200ms, id_300ms]);

            assert_eq!(timeouts.len(), 1);
            assert!(timeouts[0].0); // success
            assert_eq!(timeouts[0].1, 2); // three-hop
            assert_eq!(timeouts[0].2, Duration::from_millis(600));
        });
    }

    #[test]
    fn build_huge_timeout() {
        test_with_all_runtimes!(|rt| async move {
            let rt = tor_rtmock::MockSleepRuntime::new(rt);
            let id_100ms =
                key_from_timeouts(Duration::from_millis(100), Duration::from_millis(200));
            let id_200ms =
                key_from_timeouts(Duration::from_millis(200), Duration::from_millis(2700));
            let id_hour = key_from_timeouts(Duration::from_secs(3600), Duration::from_secs(0));

            let path = OwnedPath::Normal(vec![circ_t(id_100ms), circ_t(id_200ms), circ_t(id_hour)]);

            let (outcome, timeouts) =
                run_builder_test(rt, Duration::from_millis(100), path, None).await;
            assert!(matches!(outcome, Err(Error::CircTimeout)));

            assert_eq!(timeouts.len(), 1);
            assert!(!timeouts[0].0); // timeout

            // BUG: Sometimes this is 1 and sometimes this is 2.
            // assert_eq!(timeouts[0].1, 2); // at third hop.
            assert_eq!(timeouts[0].2, Duration::from_millis(3000));
        });
    }

    #[test]
    fn build_modest_timeout() {
        test_with_all_runtimes!(|rt| async move {
            let rt = tor_rtmock::MockSleepRuntime::new(rt);
            let id_100ms =
                key_from_timeouts(Duration::from_millis(100), Duration::from_millis(200));
            let id_200ms =
                key_from_timeouts(Duration::from_millis(200), Duration::from_millis(2700));
            let id_3sec = key_from_timeouts(Duration::from_millis(3000), Duration::from_millis(0));

            let timeout_advance = (Duration::from_millis(4000), Duration::from_secs(0));

            let path = OwnedPath::Normal(vec![circ_t(id_100ms), circ_t(id_200ms), circ_t(id_3sec)]);

            let (outcome, timeouts) = run_builder_test(
                rt.clone(),
                Duration::from_millis(100),
                path,
                Some(timeout_advance),
            )
            .await;
            assert!(matches!(outcome, Err(Error::CircTimeout)));

            assert_eq!(timeouts.len(), 2);
            assert!(!timeouts[0].0); // timeout

            // BUG: Sometimes this is 1 and sometimes this is 2.
            //assert_eq!(timeouts[0].1, 2); // at third hop.
            assert_eq!(timeouts[0].2, Duration::from_millis(3000));

            assert!(timeouts[1].0); // success
            assert_eq!(timeouts[1].1, 2); // three-hop
                                          // BUG: This timer is not always reliable, due to races.
                                          //assert_eq!(timeouts[1].2, Duration::from_millis(3300));
        });
    }
}<|MERGE_RESOLUTION|>--- conflicted
+++ resolved
@@ -92,14 +92,8 @@
         ct: &OwnedChanTarget,
         params: &CircParameters,
     ) -> Result<Self> {
-<<<<<<< HEAD
         let circ = create_common(chanmgr, rt, ct).await?;
-        // FIXME(eta): don't clone the params?
-        Ok(Arc::new(circ.create_firsthop_fast(params.clone()).await?))
-=======
-        let circ = create_common(chanmgr, rt, rng, ct).await?;
         Ok(Arc::new(circ.create_firsthop_fast(params).await?))
->>>>>>> ea41fa33
     }
     async fn create<RT: Runtime>(
         chanmgr: &ChanMgr<RT>,
