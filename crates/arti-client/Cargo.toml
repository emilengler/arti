[package]
name = "arti-client"
version = "0.3.0"
authors = ["The Tor Project, Inc.", "Nick Mathewson <nickm@torproject.org>"]
edition = "2021"
rust-version = "1.56"
license = "MIT OR Apache-2.0"
homepage = "https://gitlab.torproject.org/tpo/core/arti/-/wikis/home"
description = "Library for connecting to the Tor network as an anonymous client"
keywords = ["tor", "arti", "privacy", "anonymity", "networking"]
categories = ["network-programming", "cryptography"]
repository = "https://gitlab.torproject.org/tpo/core/arti.git/"

[features]
default = ["tokio", "native-tls"]
async-std = ["tor-rtcompat/async-std"]
tokio = ["tor-rtcompat/tokio", "tor-proto/tokio"]
native-tls = ["tor-rtcompat/native-tls"]
rustls = ["tor-rtcompat/rustls"]
static = ["static-sqlite", "static-native-tls"]
static-sqlite = ["tor-dirmgr/static"]
static-native-tls = ["tor-rtcompat/static", "native-tls"]

dirfilter = ["tor-dirmgr/dirfilter"]
error_detail = []

# Enable experimental APIs that are not yet officially supported.
#
# These APIs are not covered by semantic versioning.  Using this
# feature voids your "semver warrantee".
experimental-api = []

[dependencies]
<<<<<<< HEAD
safelog = { path = "../safelog", version = "0.1.0" }
tor-basic-utils = { path = "../tor-basic-utils", version = "0.3.0"}
tor-circmgr = { path = "../tor-circmgr", version = "0.3.0"}
tor-config = { path = "../tor-config", version = "0.3.0"}
tor-chanmgr = { path = "../tor-chanmgr", version = "0.3.0"}
tor-dirmgr = { path = "../tor-dirmgr", version = "0.3.0"}
tor-error = { path = "../tor-error", version = "0.3.0"}
tor-guardmgr = { path = "../tor-guardmgr", version = "0.3.0"}
tor-netdoc = { path = "../tor-netdoc", version = "0.3.0"}
tor-persist = { path = "../tor-persist", version = "0.3.0"}
tor-proto = { path = "../tor-proto", version = "0.3.0"}
tor-rtcompat = { path = "../tor-rtcompat", version = "0.3.0"}
=======
fs-mistrust = { path = "../fs-mistrust", version = "0.1.0" }
tor-basic-utils = { path = "../tor-basic-utils", version = "0.2.0" }
tor-circmgr = { path = "../tor-circmgr", version = "0.2.0" }
tor-config = { path = "../tor-config", version = "0.2.0" }
tor-chanmgr = { path = "../tor-chanmgr", version = "0.2.0" }
tor-dirmgr = { path = "../tor-dirmgr", version = "0.2.0" }
tor-error = { path = "../tor-error", version = "0.2.0" }
tor-guardmgr = { path = "../tor-guardmgr", version = "0.2.0" }
tor-netdoc = { path = "../tor-netdoc", version = "0.2.0" }
tor-persist = { path = "../tor-persist", version = "0.2.0" }
tor-proto = { path = "../tor-proto", version = "0.2.0" }
tor-rtcompat = { path = "../tor-rtcompat", version = "0.2.0" }
>>>>>>> 5c33499f

humantime-serde = "1.1.1"
derive_builder = { version = "0.11.2", package = "derive_builder_fork_arti" }
derive_more = "0.99"
directories = "4"
educe = "0.4.6"
futures = "0.3.14"
postage = { version = "0.5.0", default-features = false, features = ["futures-traits"] }
tracing = "0.1.18"
serde = { version = "1.0.103", features = ["derive"] }
thiserror = "1"
pin-project = "1"

[dev-dependencies]
tor-rtcompat = { path = "../tor-rtcompat", version = "0.3.0", features = ["tokio", "native-tls"] }
tokio-crate = { package = "tokio", version = "1.7", features = [
    "rt",
    "rt-multi-thread",
    "io-util",
    "net",
    "time",
    "macros",
] }
pin-project = "1"
tokio-util = { version = "0.7.0", features = ["compat"] }
anyhow = "1.0.23"
tracing-subscriber = "0.3.0"
tempfile = "3.3"
once_cell = "1.9"<|MERGE_RESOLUTION|>--- conflicted
+++ resolved
@@ -31,7 +31,7 @@
 experimental-api = []
 
 [dependencies]
-<<<<<<< HEAD
+fs-mistrust = { path = "../fs-mistrust", version = "0.1.0" }
 safelog = { path = "../safelog", version = "0.1.0" }
 tor-basic-utils = { path = "../tor-basic-utils", version = "0.3.0"}
 tor-circmgr = { path = "../tor-circmgr", version = "0.3.0"}
@@ -44,20 +44,6 @@
 tor-persist = { path = "../tor-persist", version = "0.3.0"}
 tor-proto = { path = "../tor-proto", version = "0.3.0"}
 tor-rtcompat = { path = "../tor-rtcompat", version = "0.3.0"}
-=======
-fs-mistrust = { path = "../fs-mistrust", version = "0.1.0" }
-tor-basic-utils = { path = "../tor-basic-utils", version = "0.2.0" }
-tor-circmgr = { path = "../tor-circmgr", version = "0.2.0" }
-tor-config = { path = "../tor-config", version = "0.2.0" }
-tor-chanmgr = { path = "../tor-chanmgr", version = "0.2.0" }
-tor-dirmgr = { path = "../tor-dirmgr", version = "0.2.0" }
-tor-error = { path = "../tor-error", version = "0.2.0" }
-tor-guardmgr = { path = "../tor-guardmgr", version = "0.2.0" }
-tor-netdoc = { path = "../tor-netdoc", version = "0.2.0" }
-tor-persist = { path = "../tor-persist", version = "0.2.0" }
-tor-proto = { path = "../tor-proto", version = "0.2.0" }
-tor-rtcompat = { path = "../tor-rtcompat", version = "0.2.0" }
->>>>>>> 5c33499f
 
 humantime-serde = "1.1.1"
 derive_builder = { version = "0.11.2", package = "derive_builder_fork_arti" }
