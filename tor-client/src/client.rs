//! A general interface for Tor client usage.
//!
//! To construct a client, run the `TorClient::bootstrap()` method.
//! Once the client is bootstrapped, you can make anonymous
//! connections ("streams") over the Tor network using
//! `TorClient::connect()`.
use tor_circmgr::{CircMgrConfig, IsolationToken, TargetPort};
use tor_dirmgr::{DirEvent, DirMgrConfig};
use tor_proto::circuit::{ClientCirc, IpVersionPreference};
use tor_proto::stream::DataStream;
use tor_rtcompat::{Runtime, SleepProviderExt};

use futures::stream::StreamExt;
use futures::task::SpawnExt;
use std::net::IpAddr;
use std::path::PathBuf;
use std::str::FromStr;
use std::sync::{Arc, Weak};
use std::time::Duration;

use anyhow::{anyhow, Context, Result};
use log::{debug, error, info};

/// An active client session on the Tor network.
///
/// While it's running, it will fetch directory information, build
/// circuits, and make connections for you.
///
/// Cloning this object makes a new reference to the same underlying
/// handles.
#[derive(Clone)]
pub struct TorClient<R: Runtime> {
    /// Asynchronous runtime object.
    runtime: R,
    /// Circuit manager for keeping our circuits up to date and building
    /// them on-demand.
    circmgr: Arc<tor_circmgr::CircMgr<R>>,
    /// Directory manager for keeping our directory material up to date.
    dirmgr: Arc<tor_dirmgr::DirMgr<R>>,
}

/// Preferences for how to route a stream over the Tor network.
#[derive(Debug, Default, Clone)]
pub struct ConnectPrefs {
    /// What kind of IPv6/IPv4 we'd prefer, and how strongly.
    ip_ver_pref: IpVersionPreference,
    /// Id of the isolation group the connection should be part of
    isolation_group: IsolationToken,
}

impl ConnectPrefs {
    /// Construct a new ConnectPrefs.
    pub fn new() -> Self {
        Self::default()
    }

    /// Indicate that a stream may be made over IPv4 or IPv6, but that
    /// we'd prefer IPv6.
    pub fn ipv6_preferred(&mut self) -> &mut Self {
        self.ip_ver_pref = IpVersionPreference::Ipv6Preferred;
        self
    }

    /// Indicate that a stream may only be made over IPv6.
    ///
    /// When this option is set, we will only pick exit relays that
    /// support IPv6, and we will tell them to only give us IPv6
    /// connections.
    pub fn ipv6_only(&mut self) -> &mut Self {
        self.ip_ver_pref = IpVersionPreference::Ipv6Only;
        self
    }

    /// Indicate that a stream may be made over IPv4 or IPv6, but that
    /// we'd prefer IPv4.
    ///
    /// This is the default.
    pub fn ipv4_preferred(&mut self) -> &mut Self {
        self.ip_ver_pref = IpVersionPreference::Ipv4Preferred;
        self
    }

    /// Indicate that a stream may only be made over IPv4.
    ///
    /// When this option is set, we will only pick exit relays that
    /// support IPv4, and we will tell them to only give us IPv4
    /// connections.
    pub fn ipv4_only(&mut self) -> &mut Self {
        self.ip_ver_pref = IpVersionPreference::Ipv4Only;
        self
    }

    /// Get the begin_flags fields that we should use for the BEGIN
    /// cell for this stream.
    fn begin_flags(&self) -> IpVersionPreference {
        self.ip_ver_pref
    }

    /// Return a TargetPort to describe what kind of exit policy our
    /// target circuit needs to support.
    fn wrap_target_port(&self, port: u16) -> TargetPort {
        match self.ip_ver_pref {
            IpVersionPreference::Ipv6Only => TargetPort::ipv6(port),
            _ => TargetPort::ipv4(port),
        }
    }

    /// Indicate which other connections might use the same circuit
    /// as this one.
    pub fn set_isolation_group(&mut self, isolation_group: IsolationToken) -> &mut Self {
        self.isolation_group = isolation_group;
        self
    }

    /// Return a u64 to describe which connections might use
    /// the same circuit as this one.
    fn isolation_group(&self) -> IsolationToken {
        self.isolation_group
    }

    // TODO: Add some way to be IPFlexible, and require exit to support both.
}

impl<R: Runtime> TorClient<R> {
    /// Bootstrap a network connection configured by `dir_cfg` and `circ_cfg`.
    ///
    /// Return a client once there is enough directory material to
    /// connect safely over the Tor network.
    // TODO: Make a ClientConfig to combine DirMgrConfig and circ_cfg
    // and state_cfg.
    pub async fn bootstrap(
        runtime: R,
        state_cfg: PathBuf,
        dir_cfg: DirMgrConfig,
        circ_cfg: CircMgrConfig,
    ) -> Result<TorClient<R>> {
        let statemgr = tor_persist::FsStateMgr::from_path(state_cfg)?;
        let chanmgr = Arc::new(tor_chanmgr::ChanMgr::new(runtime.clone()));
        let circmgr = tor_circmgr::CircMgr::new(circ_cfg, statemgr, &runtime, Arc::clone(&chanmgr));
        let dirmgr = tor_dirmgr::DirMgr::bootstrap_from_config(
            dir_cfg,
            runtime.clone(),
            Arc::clone(&circmgr),
        )
        .await?;

        circmgr.update_network_parameters(dirmgr.netdir().params());

        // Launch a daemon task to inform the circmgr about new
        // network parameters.
        runtime.spawn(keep_circmgr_params_updated(
            dirmgr.events(),
            Arc::downgrade(&circmgr),
            Arc::downgrade(&dirmgr),
        ))?;

        runtime.spawn(flush_state_to_disk(
            runtime.clone(),
            Arc::downgrade(&circmgr),
        ))?;

        Ok(TorClient {
            runtime,
            circmgr,
            dirmgr,
        })
    }

    /// Launch an anonymized connection to the provided address and
    /// port over the Tor network.
    ///
    /// Note that because Tor prefers to do DNS resolution on the remote
    /// side of the network, this function takes its address as a string.
    pub async fn connect(
        &self,
        addr: &str,
        port: u16,
        flags: Option<ConnectPrefs>,
    ) -> Result<DataStream> {
        if addr.to_lowercase().ends_with(".onion") {
            return Err(anyhow!("Rejecting .onion address as unsupported."));
        }

        let flags = flags.unwrap_or_default();
        let exit_ports = [flags.wrap_target_port(port)];
        let circ = self.get_or_launch_exit_circ(&exit_ports, &flags).await?;
        info!("Got a circuit for {}:{}", addr, port);

        // TODO: make this configurable.
        let stream_timeout = Duration::new(10, 0);

        let stream_future = circ.begin_stream(addr, port, Some(flags.begin_flags()));
        let stream = self
            .runtime
            .timeout(stream_timeout, stream_future)
            .await??;

        Ok(stream)
    }

    /// Perform a remote DNS lookup with the provided hostname.
    ///
    /// On success, return a list of IP addresses.
    pub async fn resolve(
        &self,
        hostname: &str,
        flags: Option<ConnectPrefs>,
    ) -> Result<Vec<IpAddr>> {
        if hostname.to_lowercase().ends_with(".onion") {
            return Err(anyhow!("Rejecting .onion address as unsupported."));
        }

        let flags = flags.unwrap_or_default();
        let circ = self.get_or_launch_exit_circ(&[], &flags).await?;

        // TODO: make this configurable.
        let resolve_timeout = Duration::new(10, 0);

        let resolve_future = circ.resolve(hostname);
        let addrs = self
            .runtime
            .timeout(resolve_timeout, resolve_future)
            .await??;

        Ok(addrs)
    }

    /// Perform a remote DNS reverse lookup with the provided IP address.
    ///
    /// On success, return a list of hostnames.
    pub async fn resolve_ptr(
        &self,
        addr: &str,
        flags: Option<ConnectPrefs>,
    ) -> Result<Vec<String>> {
        let flags = flags.unwrap_or_default();
        let circ = self.get_or_launch_exit_circ(&[], &flags).await?;
        let addr = IpAddr::from_str(addr)?;

        // TODO: make this configurable.
        let resolve_ptr_timeout = Duration::new(10, 0);

        let resolve_ptr_future = circ.resolve_ptr(addr);
        let hostnames = self
            .runtime
            .timeout(resolve_ptr_timeout, resolve_ptr_future)
            .await??;

        Ok(hostnames)
    }

    /// Return a reference to this this client's directory manager.
    ///
    /// This function is unstable. It is only enabled if the crate was
    /// built with the `experimental-api` feature.
    #[cfg(feature = "experimental-api")]
    pub fn dirmgr(&self) -> Arc<tor_dirmgr::DirMgr<R>> {
        Arc::clone(&self.dirmgr)
    }

    /// Return a reference to this this client's circuit manager.
    ///
    /// This function is unstable. It is only enabled if the crate was
    /// built with the `experimental-api` feature.
    #[cfg(feature = "experimental-api")]
    pub fn circmgr(&self) -> Arc<tor_circmgr::CircMgr<R>> {
        Arc::clone(&self.circmgr)
    }

    /// Get or launch an exit-suitable circuit with a given set of
    /// exit ports.
    async fn get_or_launch_exit_circ(
        &self,
        exit_ports: &[TargetPort],
        flags: &ConnectPrefs,
    ) -> Result<Arc<ClientCirc>> {
        let port_443 = &[TargetPort::ipv4(443)]; // XXXX remove this.
        let exit_ports = if exit_ports.is_empty() {
            // XXXX We use "no ports" above to indicate a circuit that
            // is going to try to do a hostname lookup.  That actually
            // requires "any" port, but we don't have a way to express
            // that with TargetPort and/or CircMgr right now.
            port_443
        } else {
            exit_ports
        };
        let dir = self.dirmgr.netdir();
        let circ = self
            .circmgr
            .get_or_launch_exit(dir.as_ref().into(), exit_ports, flags.isolation_group())
            .await
            .context("Unable to launch circuit")?;
        drop(dir); // This decreases the refcount on the netdir.

        Ok(circ)
    }

    /// Try to flush persistent state into storage.
    fn update_persistent_state(&self) -> Result<()> {
        self.circmgr.update_persistent_state()?;
        Ok(())
    }
}

/// Whenever a [`DirEvent::NewConsensus`] arrives on `events`, update
/// `circmgr` with the consensus parameters from `dirmgr`.
///
/// Exit when `events` is closed, or one of `circmgr` or `dirmgr` becomes
/// dangling.
///
/// This is a daemon task: it runs indefinitely in the background.
async fn keep_circmgr_params_updated<R: Runtime>(
    mut events: impl futures::Stream<Item = DirEvent> + Unpin,
    circmgr: Weak<tor_circmgr::CircMgr<R>>,
    dirmgr: Weak<tor_dirmgr::DirMgr<R>>,
) {
    while let Some(event) = events.next().await {
        if let DirEvent::NewConsensus = event {
            if let (Some(cm), Some(dm)) = (Weak::upgrade(&circmgr), Weak::upgrade(&dirmgr)) {
                cm.update_network_parameters(dm.netdir().params());
            } else {
<<<<<<< HEAD
                // A weak upgrade failed; time to break.
=======
                debug!("Circmgr or dirmgr has disappeared; task exiting.");
                break;
            }
        }
    }
}

/// Run forever, periodically telling `circmgr` to update its persistent
/// state.
///
/// Exit when we notice that `circmgr` has been dropped.
///
/// This is a daemon task: it runs indefinitely in the background.
async fn flush_state_to_disk<R: Runtime>(runtime: R, circmgr: Weak<tor_circmgr::CircMgr<R>>) {
    // TODO: Consider moving this into tor-circmgr after we have more
    // experience with the state system.

    loop {
        if let Some(circmgr) = Weak::upgrade(&circmgr) {
            if let Err(e) = circmgr.update_persistent_state() {
                error!("Unable to flush circmgr state: {}", e);
>>>>>>> f9c23bc3
                break;
            }
        } else {
            debug!("Circmgr has disappeared; task exiting.");
            break;
        }
        // XXXX This delay is probably too small.
        //
        // Also, we probably don't even want a fixed delay here.  Instead,
        // we should be updating more frequently when the data is volatile
        // or has important info to save, and not at all when there are no
        // changes.
        runtime.sleep(Duration::from_secs(60)).await;
    }
}

impl<R: Runtime> Drop for TorClient<R> {
    // TODO: Consider moving this into tor-circmgr after we have more
    // experience with the state system.
    fn drop(&mut self) {
        if let Err(e) = self.update_persistent_state() {
            error!("Unable to flush state on client exit: {}", e);
        }
    }
}<|MERGE_RESOLUTION|>--- conflicted
+++ resolved
@@ -319,9 +319,6 @@
             if let (Some(cm), Some(dm)) = (Weak::upgrade(&circmgr), Weak::upgrade(&dirmgr)) {
                 cm.update_network_parameters(dm.netdir().params());
             } else {
-<<<<<<< HEAD
-                // A weak upgrade failed; time to break.
-=======
                 debug!("Circmgr or dirmgr has disappeared; task exiting.");
                 break;
             }
@@ -343,7 +340,6 @@
         if let Some(circmgr) = Weak::upgrade(&circmgr) {
             if let Err(e) = circmgr.update_persistent_state() {
                 error!("Unable to flush circmgr state: {}", e);
->>>>>>> f9c23bc3
                 break;
             }
         } else {
