--- conflicted
+++ resolved
@@ -11,11 +11,7 @@
     /// An HTTP status code.
     status: u16,
     /// The decompressed output that we got from the directory cache.
-<<<<<<< HEAD
-    output: Vec<u8>,
-=======
     output: Output,
->>>>>>> 87aaa8b4
     /// The error, if any, that caused us to stop getting this response early.
     error: Option<Error>,
     /// Information about the directory cache we used.
@@ -40,11 +36,7 @@
     pub(crate) fn new(
         status: u16,
         error: Option<Error>,
-<<<<<<< HEAD
-        output: Vec<u8>,
-=======
         output: Output,
->>>>>>> 87aaa8b4
         source: Option<SourceInfo>,
     ) -> Self {
         DirResponse {
@@ -71,20 +63,12 @@
     }
 
     /// Return the output from this response.
-<<<<<<< HEAD
-    pub fn output(&self) -> &[u8] {
-=======
     pub fn output(&self) -> &Output {
->>>>>>> 87aaa8b4
         &self.output
     }
 
     /// Consume this DirResponse and return the output in it.
-<<<<<<< HEAD
-    pub fn into_output(self) -> Vec<u8> {
-=======
     pub fn into_output(self) -> Output {
->>>>>>> 87aaa8b4
         self.output
     }
 
